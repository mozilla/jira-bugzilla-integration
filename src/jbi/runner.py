"""
Execute actions from Webhook requests
"""
import logging

from src.app.environment import Settings
from src.jbi.bugzilla import BugzillaBug, BugzillaWebhookRequest
from src.jbi.errors import ActionNotFoundError, IgnoreInvalidRequestError
from src.jbi.models import Actions

logger = logging.getLogger(__name__)


class Operations:
    """Track status of incoming requests in log entries."""

    HANDLE = "handle"
    EXECUTE = "execute"
    IGNORE = "ignore"
    SUCCESS = "success"


def execute_action(
    request: BugzillaWebhookRequest,
    actions: Actions,
    settings: Settings,
):
    """Execute the configured action for the specified `request`.

    This will raise an `IgnoreInvalidRequestError` error if the request
    does not contain bug data or does not match any action.

    The value returned by the action call is returned.
    """
    log_context = {
        "bug": {
            "id": request.bug.id if request.bug else None,
        },
        "request": request.dict(),
    }
    try:
        logger.debug(
            "Handling incoming request",
            extra={"operation": Operations.HANDLE, **log_context},
        )
        if not request.bug:
            raise IgnoreInvalidRequestError("no bug data received")

<<<<<<< HEAD
        bug_obj: BugzillaBug = getbug_as_bugzilla_object(request=request)
        log_context["bug"] = bug_obj.dict()
=======
        try:
            bug_obj: BugzillaBug = request.bugzilla_object
        except Exception as ex:
            logger.exception("Failed to get bug: %s", ex, extra=log_context)
            raise IgnoreInvalidRequestError(
                "bug not accessible or bugzilla down"
            ) from ex
        log_context["bug"] = bug_obj.json()
>>>>>>> 68a2ff07

        try:
            action_name, current_action = bug_obj.lookup_action(actions)
        except ActionNotFoundError as err:
            raise IgnoreInvalidRequestError(
                f"no action matching bug whiteboard tags: {err}"
            ) from err

        log_context["action"] = current_action.dict()

        if bug_obj.is_private and not current_action.allow_private:
            raise IgnoreInvalidRequestError(
                f"private bugs are not valid for action {action_name!r}"
            )

        logger.info(
            "Execute action '%s:%s' for Bug %s",
            action_name,
            current_action.action,
            bug_obj.id,
            extra={"operation": Operations.EXECUTE, **log_context},
        )

        content = current_action.callable(payload=request)

        logger.info(
            "Action %r executed successfully for Bug %s",
            action_name,
            bug_obj.id,
            extra={"operation": Operations.SUCCESS, **log_context},
        )
        return content
    except IgnoreInvalidRequestError as exception:
        logger.debug(
            "Ignore incoming request: %s",
            exception,
            extra={"operation": Operations.IGNORE, **log_context},
        )
        raise<|MERGE_RESOLUTION|>--- conflicted
+++ resolved
@@ -46,10 +46,6 @@
         if not request.bug:
             raise IgnoreInvalidRequestError("no bug data received")
 
-<<<<<<< HEAD
-        bug_obj: BugzillaBug = getbug_as_bugzilla_object(request=request)
-        log_context["bug"] = bug_obj.dict()
-=======
         try:
             bug_obj: BugzillaBug = request.bugzilla_object
         except Exception as ex:
@@ -57,8 +53,7 @@
             raise IgnoreInvalidRequestError(
                 "bug not accessible or bugzilla down"
             ) from ex
-        log_context["bug"] = bug_obj.json()
->>>>>>> 68a2ff07
+        log_context["bug"] = bug_obj.dict()
 
         try:
             action_name, current_action = bug_obj.lookup_action(actions)
