--- conflicted
+++ resolved
@@ -12,175 +12,6 @@
 - The events are transformed into Jira issues
 - The system sets the `see_also` field of the Bugzilla bug with the URL to the Jira issue
 
-<<<<<<< HEAD
-## Action Configuration
-The system reads the actions configuration from a YAML file, one per environment. Each entry controls the synchronization between Bugzilla tickets and the Jira issues.
-
-
-Below is a full example of an action configuration:
-```yaml
-- whiteboard_tag: example
-  allow_private: false
-  bugzilla_user_id: 514230
-  description: example configuration
-  module: jbi.actions.default
-  parameters:
-    jira_project_key: EXMPL
-```
-
-A bit more about the different fields...
-- `whiteboard_tag`
-    - string
-    - The tag to be matched in the Bugzilla `whiteboard` field
-- `allow_private` (optional)
-    - bool [true, false]
-    - default: false
-    - If `false`, bugs will not be synchronized if they are not made public. Note that in order to synchronize private bugs,
-     the bugzilla user that JBI runs as must be in the security groups that are making the bug private.
-- `contact`
-    - an email address, a list of email addresses, or a literal "tbd" to signify that no contact is available
-    - If an issue arises with the workflow, communication will be established with these contacts
-    - Please enter the contact information for one or more stakeholders
-- `description`
-    - string
-    - Please enter a description; for example, team name or project use-case.
-- `enabled` (optional)
-    - bool [true, false]
-    - default: true
-    - If false, matching events will not be synchronized
-- `module` (optional)
-    - string
-    - default: [jbi.actions.default](jbi/actions/default.py)
-    - The specified Python module must be available in the `PYTHONPATH`
-- `parameters` (optional)
-    - dict
-    - default: {}
-    - The parameters will be validated to ensure the selected action accepts the specified values
-
-
-[View 'nonprod'  configurations here.](config/config.nonprod.yaml)
-
-[View 'prod' configurations here.](config/config.prod.yaml)
-
-
-## Available Actions
-
-### Default
-The `jbi.actions.default` action will take the list of steps to be executed when
-the Webhook is received from configuration.
-When none is specified, it will create or update the Jira issue, publish comments when
-assignee, status, or resolution are changed, or when a comment is posted on the Bugzilla ticket.
-
-It will also set the Jira issue URL in the Bugzilla bug `see_also` field, and add a link
-to the Bugzilla ticket on the Jira issue.
-
-**Parameters**
-
-- `jira_project_key` (**mandatory**)
-    - string
-    - The Jira project identifier
-- `steps` (optional)
-    - mapping [str, list[str]]
-    - If defined, the specified steps are executed. The group of steps listed under `new` are executed when a Bugzilla event occurs on a ticket that is unknown to Jira. The steps under `existing`, when the Bugzilla ticket is already linked to a Jira issue. The steps under `comment` when a comment is posted on a linked Bugzilla ticket.
-    If one of these groups is not specified, the default steps will be used.
-- `jira_components` (optional)
-   - list [str]
-   - If defined, the created issues will be assigned the specified components.
-- `sync_whiteboard_labels` (optional)
-    - boolean
-    - Whether to sync the Bugzilla status whiteboard labels to Jira. Defaults to `true`.
-- `status_map` (optional)
-    - mapping [str, str]
-    - If defined, map the Bugzilla bug status (or resolution) to Jira issue status
-- `resolution_map` (optional)
-    - mapping [str, str]
-    - If defined, map the Bugzilla bug resolution to Jira issue resolution
-
-Minimal configuration:
-```yaml
-    whiteboard_tag: example
-    bugzilla_user_id: 514230
-    description: minimal configuration
-    parameters:
-      jira_project_key: EXMPL
-```
-
-Full configuration, that will set assignee, change the Jira issue status and resolution.
-
-```yaml
-- whiteboard_tag: fidefe
-  bugzilla_user_id: 514230
-  description: full configuration
-  module: jbi.actions.default
-  parameters:
-    jira_project_key: FIDEFE
-    steps:
-      new:
-      - create_issue
-      - maybe_delete_duplicate
-      - add_link_to_bugzilla
-      - add_link_to_jira
-      - maybe_assign_jira_user
-      - maybe_update_issue_resolution
-      - maybe_update_issue_status
-      existing:
-      - update_issue
-      - add_jira_comments_for_changes
-      - maybe_assign_jira_user
-      - maybe_update_issue_resolution
-      - maybe_update_issue_status
-      comment:
-      - create_comment
-    status_map:
-      ASSIGNED: In Progress
-      FIXED: Closed
-      WONTFIX: Closed
-      DUPLICATE: Closed
-      INVALID: Closed
-      INCOMPLETE: Closed
-      WORKSFORME: Closed
-      REOPENED: In Progress
-    resolution_map:
-      FIXED: Done
-      DUPLICATE: Duplicate
-      WONTFIX: "Won't Do"
-```
-
-In this case if the bug changes to the NEW status the action will attempt to set the linked Jira
-issue status to "In Progress". If the bug changes to RESOLVED FIXED it will attempt to set the
-linked Jira issue status to "Closed". If the bug changes to a status not listed in `status_map` then
-no change will be made to the Jira issue.
-
-### Available Steps
-
-- `create_issue`
-- `maybe_delete_duplicate`
-- `add_link_to_bugzilla`
-- `add_link_to_jira`
-- `maybe_assign_jira_user`:
-  It will attempt to assign the Jira issue the same person as the bug is assigned to. This relies on
-  the user using the same email address in both Bugzilla and Jira. If the user does not exist in Jira
-  then the assignee is cleared from the Jira issue. The Jira account that JBI uses requires the "Browse
-  users and groups" global permission in order to set the assignee.
-- `maybe_update_issue_resolution`:
-  If the Bugzilla ticket resolution field is specified in the `resolution_map` parameter, it will set the
-  Jira issue resolution.
-- `maybe_update_issue_status`:
-  If the Bugzilla ticket status field is specified in the `status_map` parameter, it will set the
-  Jira issue status.
-- `update_issue`
-- `add_jira_comments_for_changes`
-- `maybe_assign_jira_user`
-- `maybe_update_issue_resolution`
-- `maybe_update_issue_status`
-- `create_comment`
-
-### Custom Actions
-
-If you're looking for a unique capability for your team's data flow, you can add your own Python methods and functionality[...read more here.](jbi/actions/README.md)
-
-=======
->>>>>>> 72568818
 ## Diagram Overview
 
 ``` mermaid
