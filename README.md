![Status Sustain](https://img.shields.io/badge/Status-Sustain-green)
[![Build Docker image](https://github.com/mozilla/jira-bugzilla-integration/actions/workflows/build-publish.yaml/badge.svg)](https://github.com/mozilla/jira-bugzilla-integration/actions/workflows/build-publish.yaml)
[![Run tests](https://github.com/mozilla/jira-bugzilla-integration/actions/workflows/test.yaml/badge.svg)](https://github.com/mozilla/jira-bugzilla-integration/actions/workflows/test.yaml)
[![pre-commit](https://img.shields.io/badge/pre--commit-enabled-brightgreen?logo=pre-commit&logoColor=white)](https://github.com/pre-commit/pre-commit)

# Jira Bugzilla Integration (JBI)
System to sync Bugzilla bugs to Jira issues.

## Caveats
- The system accepts webhook events from Bugzilla
- Bugs' `whiteboard` tags are used to determine if they should be synchronized or ignored
- The events are transformed into Jira issues
- The system sets the `see_also` field of the Bugzilla bug with the URL to the Jira issue

<<<<<<< HEAD
## Action Configuration
The system reads the actions configuration from a YAML file, one per environment. Each entry controls the synchronization between Bugzilla tickets and the Jira issues.


Below is a full example of an action configuration:
```yaml
- whiteboard_tag: example
  allow_private: false
  bugzilla_user_id: 514230
  description: example configuration
  module: jbi.actions.default
  parameters:
    jira_project_key: EXMPL
```

A bit more about the different fields...
- `whiteboard_tag`
    - string
    - The tag to be matched in the Bugzilla `whiteboard` field
- `allow_private` (optional)
    - bool [true, false]
    - default: false
    - If `false` bugs that are not public will not be synchronized. Note that in order to synchronize
      private bugs the bugzilla user that JBI runs as must be in the security groups that are making
      the bug private.
- `brackets_required` (optional)
    - bool [true, false]
    - default: true
    - If `true` the whiteboard_tag must be be contained within an opening ([) and closing (]) bracket, this is the default behavior; i.e. this tag `XYX` matches this whiteboard_tag `[XYZ]` but not `XYZ`.
    - If `false` brackets are optional; i.e. this tag `XYX` matches both these whiteboard_tags `XYZ`, `[XYZ]`

- `bugzilla_user_id`
    - a bugzilla user id, a list of user ids, or a literal "tbd" to signify that no bugzilla user id is available
    - If an issue arises with the workflow, communication will be established with these users
    - Please enter the user information for one or more stakeholders
- `description`
    - string
    - Please enter a description; for example, team name or project use-case.
- `enabled` (optional)
    - bool [true, false]
    - default: true
    - If false, matching events will not be synchronized
- `module` (optional)
    - string
    - default: [jbi.actions.default](jbi/actions/default.py)
    - The specified Python module must be available in the `PYTHONPATH`
- `parameters` (optional)
    - dict
    - default: {}
    - The parameters will be validated to ensure the selected action accepts the specified values


[View 'nonprod'  configurations here.](config/config.nonprod.yaml)

[View 'prod' configurations here.](config/config.prod.yaml)


## Available Actions

### Default
The `jbi.actions.default` action will take the list of steps to be executed when
the Webhook is received from configuration.
When none is specified, it will create or update the Jira issue, publish comments when
assignee, status, or resolution are changed, or when a comment is posted on the Bugzilla ticket.

It will also set the Jira issue URL in the Bugzilla bug `see_also` field, and add a link
to the Bugzilla ticket on the Jira issue.

**Parameters**

- `jira_project_key` (**mandatory**)
    - string
    - The Jira project identifier
- `steps` (optional)
    - mapping [str, list[str]]
    - If defined, the specified steps are executed. The group of steps listed under `new` are executed when a Bugzilla event occurs on a ticket that is unknown to Jira. The steps under `existing`, when the Bugzilla ticket is already linked to a Jira issue. The steps under `comment` when a comment is posted on a linked Bugzilla ticket.
    If one of these groups is not specified, the default steps will be used.
- `jira_components` (optional)
   - list [str]
   - If defined, the created issues will be assigned the specified components.
- `sync_whiteboard_labels` (optional)
    - boolean
    - Whether to sync the Bugzilla status whiteboard labels to Jira. Defaults to `true`.
- `status_map` (optional)
    - mapping [str, str]
    - If defined, map the Bugzilla bug status (or resolution) to Jira issue status
- `resolution_map` (optional)
    - mapping [str, str]
    - If defined, map the Bugzilla bug resolution to Jira issue resolution

Minimal configuration:
```yaml
    whiteboard_tag: example
    bugzilla_user_id: 514230
    description: minimal configuration
    parameters:
      jira_project_key: EXMPL
```

Full configuration, that will set assignee, change the Jira issue status and resolution.

```yaml
- whiteboard_tag: fidefe
  bugzilla_user_id: 514230
  description: full configuration
  module: jbi.actions.default
  parameters:
    jira_project_key: FIDEFE
    steps:
      new:
      - create_issue
      - maybe_delete_duplicate
      - add_link_to_bugzilla
      - add_link_to_jira
      - maybe_assign_jira_user
      - maybe_update_issue_resolution
      - maybe_update_issue_status
      existing:
      - update_issue
      - add_jira_comments_for_changes
      - maybe_assign_jira_user
      - maybe_update_issue_resolution
      - maybe_update_issue_status
      comment:
      - create_comment
    status_map:
      ASSIGNED: In Progress
      FIXED: Closed
      WONTFIX: Closed
      DUPLICATE: Closed
      INVALID: Closed
      INCOMPLETE: Closed
      WORKSFORME: Closed
      REOPENED: In Progress
    resolution_map:
      FIXED: Done
      DUPLICATE: Duplicate
      WONTFIX: "Won't Do"
```

In this case if the bug changes to the NEW status the action will attempt to set the linked Jira
issue status to "In Progress". If the bug changes to RESOLVED FIXED it will attempt to set the
linked Jira issue status to "Closed". If the bug changes to a status not listed in `status_map` then
no change will be made to the Jira issue.
### Available Steps

- `create_issue`
- `maybe_delete_duplicate`
- `add_link_to_bugzilla`
- `add_link_to_jira`
- `maybe_assign_jira_user`:
  It will attempt to assign the Jira issue the same person as the bug is assigned to. This relies on
  the user using the same email address in both Bugzilla and Jira. If the user does not exist in Jira
  then the assignee is cleared from the Jira issue. The Jira account that JBI uses requires the "Browse
  users and groups" global permission in order to set the assignee.
- `maybe_update_issue_resolution`:
  If the Bugzilla ticket resolution field is specified in the `resolution_map` parameter, it will set the
  Jira issue resolution.
- `maybe_update_issue_status`:
  If the Bugzilla ticket status field is specified in the `status_map` parameter, it will set the
  Jira issue status.
- `update_issue`
- `add_jira_comments_for_changes`
- `maybe_assign_jira_user`
- `maybe_update_issue_resolution`
- `maybe_update_issue_status`
- `create_comment`

### Custom Actions

If you're looking for a unique capability for your team's data flow, you can add your own Python methods and functionality[...read more here.](jbi/actions/README.md)

=======
>>>>>>> 089daeb0
## Diagram Overview

``` mermaid
graph TD
    subgraph bugzilla services
        A[Bugzilla] -.-|bugzilla event| B[(Webhook Queue)]
        B --- C[Webhook Push Service]
    end
    D --> |create/update/delete issue| E[Jira]
    D<-->|read bug| A
    D -->|update see_also| A
    subgraph jira-bugzilla-integration
        C -.->|post /bugzilla_webhook| D{JBI}
        F["config.{ENV}.yaml"] ---| read actions config| D
    end
```

<<<<<<< HEAD
## Development

- `make start`: run the application locally (http://localhost:8000)
- `make test`: run the unit tests suites
- `make lint`: static analysis of the code base
- `make format`: automatically format code to align to linting standards

You may consider:

* Tweaking the application settings in the `.env` file (See `src/app/environment.py` for details)
* Installing a pre-commit hook to lint your changes with `pre-commit install`

## Deployment

Software and configuration are deployed automatically:

- on NONPROD when a pull-request is merged
- on PROD when a tag is pushed

| Env     | Base URL                                       |
|---------|------------------------------------------------|
| Nonprod | https://stage.jbi.nonprod.cloudops.mozgcp.net/ |
| Prod    | https://jbi.services.mozilla.com/              |

In order to view the configured Jira and Bugzilla, check the root URL:

```
GET /

{
    "configuration": {
        "bugzilla_base_url": "https://bugzilla-dev.allizom.org",
        "jira_base_url": "https://mozit-test.atlassian.net/"
    },
    "description": "JBI v2 Platform",
    "documentation": "/docs",
    "title": "Jira Bugzilla Integration (JBI)",
    "version": "X.Y.Z"
}
```

In order to verify that a certain commit was deployed, check that the Github Actions executed successfully on the commit, and use the *Version* endpoint:

```
GET /__version__

{
  "commit": "1ea792a733d704e0094fe6065ee64b2a3435f280",
  "version": "refs/tags/vX.Y.Z",
  "source": "https://github.com/mozilla/jira-bugzilla-integration",
  "build": "https://github.com/mozilla/jira-bugzilla-integration/actions/runs/2315380477"
}
```

In order to verify that a certain action is configured correctly and enabled, use the *Powered By JBI* endpoint: [https://${SERVER}/powered_by_jbi](https://jbi.services.mozilla.com/powered_by_jbi)

For the list of configured whiteboard tags:

```
GET /whiteboard_tags/
{
    "addons": {
        "whiteboard_tag": "addons",
        "bugzilla_user_id": 514230,
        "description": "Addons whiteboard tag for AMO Team",
        "enabled": true,
        "module": "jbi.actions.default",
        "parameters": {
            "jira_project_key": "WEBEXT"
        }
    }
    ...
}
```

## Troubleshooting

### Bugzilla tickets are not showing up as issues on Jira

As a consumer, you can:

- Open https://jbi.services.mozilla.com/powered_by_jbi/ and check that your project is listed and enabled there
- Open https://jbi.services.mozilla.com/__heartbeat__ and make sure everything is `true`

If you have access to the configured Bugzilla account:

- Open https://bugzilla.mozilla.org/userprefs.cgi?tab=webhooks
- Check that Webhook is still **enabled**
- Check that WebHook is setup to be executed for your product
- (*if applies*) Check that account can read the private bugs

### Log Explorer Queries Examples

* All incoming WebHooks:
=======
## Documentation
>>>>>>> 089daeb0

* [Actions](docs/actions.md)
* [Deployment](docs/deployment.md)
* [Troubleshooting](docs/troubleshooting.md)

## Usage

### How to onboard a new project?

1. Add an entry for your whiteboard tag (eg. `famous-product`) in the [actions configuration files](config/). See [actions documentation](docs/actions.md))
2. Open a pull-request with your action configuration changes
3. Open a ticket to request the appropriate permissions to be given to the bot account (`Jira Automation`) on the Jira project ([example ticket](https://mozilla-hub.atlassian.net/servicedesk/customer/portal/4/SDD-12038))

# Development

- `make start`: run the application locally (http://localhost:8000)
- `make test`: run the unit tests suites
- `make lint`: static analysis of the code base

You may consider:

* Tweaking the application settings in the `.env` file (See [jbi/environment.py](../jbi/environment.py) for details)
* Installing a pre-commit hook to lint your changes with `pre-commit install`<|MERGE_RESOLUTION|>--- conflicted
+++ resolved
@@ -12,181 +12,6 @@
 - The events are transformed into Jira issues
 - The system sets the `see_also` field of the Bugzilla bug with the URL to the Jira issue
 
-<<<<<<< HEAD
-## Action Configuration
-The system reads the actions configuration from a YAML file, one per environment. Each entry controls the synchronization between Bugzilla tickets and the Jira issues.
-
-
-Below is a full example of an action configuration:
-```yaml
-- whiteboard_tag: example
-  allow_private: false
-  bugzilla_user_id: 514230
-  description: example configuration
-  module: jbi.actions.default
-  parameters:
-    jira_project_key: EXMPL
-```
-
-A bit more about the different fields...
-- `whiteboard_tag`
-    - string
-    - The tag to be matched in the Bugzilla `whiteboard` field
-- `allow_private` (optional)
-    - bool [true, false]
-    - default: false
-    - If `false` bugs that are not public will not be synchronized. Note that in order to synchronize
-      private bugs the bugzilla user that JBI runs as must be in the security groups that are making
-      the bug private.
-- `brackets_required` (optional)
-    - bool [true, false]
-    - default: true
-    - If `true` the whiteboard_tag must be be contained within an opening ([) and closing (]) bracket, this is the default behavior; i.e. this tag `XYX` matches this whiteboard_tag `[XYZ]` but not `XYZ`.
-    - If `false` brackets are optional; i.e. this tag `XYX` matches both these whiteboard_tags `XYZ`, `[XYZ]`
-
-- `bugzilla_user_id`
-    - a bugzilla user id, a list of user ids, or a literal "tbd" to signify that no bugzilla user id is available
-    - If an issue arises with the workflow, communication will be established with these users
-    - Please enter the user information for one or more stakeholders
-- `description`
-    - string
-    - Please enter a description; for example, team name or project use-case.
-- `enabled` (optional)
-    - bool [true, false]
-    - default: true
-    - If false, matching events will not be synchronized
-- `module` (optional)
-    - string
-    - default: [jbi.actions.default](jbi/actions/default.py)
-    - The specified Python module must be available in the `PYTHONPATH`
-- `parameters` (optional)
-    - dict
-    - default: {}
-    - The parameters will be validated to ensure the selected action accepts the specified values
-
-
-[View 'nonprod'  configurations here.](config/config.nonprod.yaml)
-
-[View 'prod' configurations here.](config/config.prod.yaml)
-
-
-## Available Actions
-
-### Default
-The `jbi.actions.default` action will take the list of steps to be executed when
-the Webhook is received from configuration.
-When none is specified, it will create or update the Jira issue, publish comments when
-assignee, status, or resolution are changed, or when a comment is posted on the Bugzilla ticket.
-
-It will also set the Jira issue URL in the Bugzilla bug `see_also` field, and add a link
-to the Bugzilla ticket on the Jira issue.
-
-**Parameters**
-
-- `jira_project_key` (**mandatory**)
-    - string
-    - The Jira project identifier
-- `steps` (optional)
-    - mapping [str, list[str]]
-    - If defined, the specified steps are executed. The group of steps listed under `new` are executed when a Bugzilla event occurs on a ticket that is unknown to Jira. The steps under `existing`, when the Bugzilla ticket is already linked to a Jira issue. The steps under `comment` when a comment is posted on a linked Bugzilla ticket.
-    If one of these groups is not specified, the default steps will be used.
-- `jira_components` (optional)
-   - list [str]
-   - If defined, the created issues will be assigned the specified components.
-- `sync_whiteboard_labels` (optional)
-    - boolean
-    - Whether to sync the Bugzilla status whiteboard labels to Jira. Defaults to `true`.
-- `status_map` (optional)
-    - mapping [str, str]
-    - If defined, map the Bugzilla bug status (or resolution) to Jira issue status
-- `resolution_map` (optional)
-    - mapping [str, str]
-    - If defined, map the Bugzilla bug resolution to Jira issue resolution
-
-Minimal configuration:
-```yaml
-    whiteboard_tag: example
-    bugzilla_user_id: 514230
-    description: minimal configuration
-    parameters:
-      jira_project_key: EXMPL
-```
-
-Full configuration, that will set assignee, change the Jira issue status and resolution.
-
-```yaml
-- whiteboard_tag: fidefe
-  bugzilla_user_id: 514230
-  description: full configuration
-  module: jbi.actions.default
-  parameters:
-    jira_project_key: FIDEFE
-    steps:
-      new:
-      - create_issue
-      - maybe_delete_duplicate
-      - add_link_to_bugzilla
-      - add_link_to_jira
-      - maybe_assign_jira_user
-      - maybe_update_issue_resolution
-      - maybe_update_issue_status
-      existing:
-      - update_issue
-      - add_jira_comments_for_changes
-      - maybe_assign_jira_user
-      - maybe_update_issue_resolution
-      - maybe_update_issue_status
-      comment:
-      - create_comment
-    status_map:
-      ASSIGNED: In Progress
-      FIXED: Closed
-      WONTFIX: Closed
-      DUPLICATE: Closed
-      INVALID: Closed
-      INCOMPLETE: Closed
-      WORKSFORME: Closed
-      REOPENED: In Progress
-    resolution_map:
-      FIXED: Done
-      DUPLICATE: Duplicate
-      WONTFIX: "Won't Do"
-```
-
-In this case if the bug changes to the NEW status the action will attempt to set the linked Jira
-issue status to "In Progress". If the bug changes to RESOLVED FIXED it will attempt to set the
-linked Jira issue status to "Closed". If the bug changes to a status not listed in `status_map` then
-no change will be made to the Jira issue.
-### Available Steps
-
-- `create_issue`
-- `maybe_delete_duplicate`
-- `add_link_to_bugzilla`
-- `add_link_to_jira`
-- `maybe_assign_jira_user`:
-  It will attempt to assign the Jira issue the same person as the bug is assigned to. This relies on
-  the user using the same email address in both Bugzilla and Jira. If the user does not exist in Jira
-  then the assignee is cleared from the Jira issue. The Jira account that JBI uses requires the "Browse
-  users and groups" global permission in order to set the assignee.
-- `maybe_update_issue_resolution`:
-  If the Bugzilla ticket resolution field is specified in the `resolution_map` parameter, it will set the
-  Jira issue resolution.
-- `maybe_update_issue_status`:
-  If the Bugzilla ticket status field is specified in the `status_map` parameter, it will set the
-  Jira issue status.
-- `update_issue`
-- `add_jira_comments_for_changes`
-- `maybe_assign_jira_user`
-- `maybe_update_issue_resolution`
-- `maybe_update_issue_status`
-- `create_comment`
-
-### Custom Actions
-
-If you're looking for a unique capability for your team's data flow, you can add your own Python methods and functionality[...read more here.](jbi/actions/README.md)
-
-=======
->>>>>>> 089daeb0
 ## Diagram Overview
 
 ``` mermaid
@@ -204,104 +29,7 @@
     end
 ```
 
-<<<<<<< HEAD
-## Development
-
-- `make start`: run the application locally (http://localhost:8000)
-- `make test`: run the unit tests suites
-- `make lint`: static analysis of the code base
-- `make format`: automatically format code to align to linting standards
-
-You may consider:
-
-* Tweaking the application settings in the `.env` file (See `src/app/environment.py` for details)
-* Installing a pre-commit hook to lint your changes with `pre-commit install`
-
-## Deployment
-
-Software and configuration are deployed automatically:
-
-- on NONPROD when a pull-request is merged
-- on PROD when a tag is pushed
-
-| Env     | Base URL                                       |
-|---------|------------------------------------------------|
-| Nonprod | https://stage.jbi.nonprod.cloudops.mozgcp.net/ |
-| Prod    | https://jbi.services.mozilla.com/              |
-
-In order to view the configured Jira and Bugzilla, check the root URL:
-
-```
-GET /
-
-{
-    "configuration": {
-        "bugzilla_base_url": "https://bugzilla-dev.allizom.org",
-        "jira_base_url": "https://mozit-test.atlassian.net/"
-    },
-    "description": "JBI v2 Platform",
-    "documentation": "/docs",
-    "title": "Jira Bugzilla Integration (JBI)",
-    "version": "X.Y.Z"
-}
-```
-
-In order to verify that a certain commit was deployed, check that the Github Actions executed successfully on the commit, and use the *Version* endpoint:
-
-```
-GET /__version__
-
-{
-  "commit": "1ea792a733d704e0094fe6065ee64b2a3435f280",
-  "version": "refs/tags/vX.Y.Z",
-  "source": "https://github.com/mozilla/jira-bugzilla-integration",
-  "build": "https://github.com/mozilla/jira-bugzilla-integration/actions/runs/2315380477"
-}
-```
-
-In order to verify that a certain action is configured correctly and enabled, use the *Powered By JBI* endpoint: [https://${SERVER}/powered_by_jbi](https://jbi.services.mozilla.com/powered_by_jbi)
-
-For the list of configured whiteboard tags:
-
-```
-GET /whiteboard_tags/
-{
-    "addons": {
-        "whiteboard_tag": "addons",
-        "bugzilla_user_id": 514230,
-        "description": "Addons whiteboard tag for AMO Team",
-        "enabled": true,
-        "module": "jbi.actions.default",
-        "parameters": {
-            "jira_project_key": "WEBEXT"
-        }
-    }
-    ...
-}
-```
-
-## Troubleshooting
-
-### Bugzilla tickets are not showing up as issues on Jira
-
-As a consumer, you can:
-
-- Open https://jbi.services.mozilla.com/powered_by_jbi/ and check that your project is listed and enabled there
-- Open https://jbi.services.mozilla.com/__heartbeat__ and make sure everything is `true`
-
-If you have access to the configured Bugzilla account:
-
-- Open https://bugzilla.mozilla.org/userprefs.cgi?tab=webhooks
-- Check that Webhook is still **enabled**
-- Check that WebHook is setup to be executed for your product
-- (*if applies*) Check that account can read the private bugs
-
-### Log Explorer Queries Examples
-
-* All incoming WebHooks:
-=======
 ## Documentation
->>>>>>> 089daeb0
 
 * [Actions](docs/actions.md)
 * [Deployment](docs/deployment.md)
@@ -320,6 +48,7 @@
 - `make start`: run the application locally (http://localhost:8000)
 - `make test`: run the unit tests suites
 - `make lint`: static analysis of the code base
+- `make format`: automatically format code to align to linting standards
 
 You may consider:
 
