[tool.poetry]
name = "jbi"
version = "0"
description = "jira-bugzilla-integration"
authors = ["@mozilla/jbi-core"]
license = "MPL"

[tool.poetry.dependencies]
<<<<<<< HEAD
python = ">=3.12, <3.15"
fastapi = "^0.118.0"
pydantic = {version = "^2.11.10", extras = ["email"]}
=======
python = ">=3.12, <3.14"
fastapi = "^0.119.0"
pydantic = {version = "^2.12.0", extras = ["email"]}
>>>>>>> 2b9e523f
uvicorn = {extras = ["standard"], version = "^0.37.0"}
atlassian-python-api = "^4.0.7"
dockerflow = {extras = ["fastapi"], version = "2024.4.2"}
Jinja2 = "^3.1.6"
sentry-sdk = {extras = ["fastapi"], version = "^2.41.0"}
pydantic-yaml = "^1.6.0"
backoff = "^2.2.1"
statsd = "^4.0.1"
requests = "^2.32.5"
pydantic-settings = "^2.11.0"
pypandoc = "^1.15"

[tool.poetry.group.dev.dependencies]
click = "^8.3.0"
pre-commit = "^4.3.0"
coverage = {extras = ["toml"], version = "^7.10"}
mypy = "^1.18"
detect-secrets = "^1.5.0"
bandit = "^1.8.6"
pytest = "^8.4.2"
yamllint = "^1.37.1"
pytest-dotenv = "^0.5.2"
types-requests = "^2.32.4"
responses = "^0.25.8"
httpx = "^0.28.1"
factory-boy = "^3.3.3"
pytest-factoryboy = "^2.8.1"
ruff = "^0.14.0"
pytest-mock = "^3.15.1"
pytest-asyncio = "^1.2.0"

[tool.poetry.scripts]
jbi = "jbi.__main__:cli"

[build-system]
requires = ["poetry-core>=1.0.0"]
build-backend = "poetry.core.masonry.api"

[tool.ruff]
target-version = "py312"
lint.extend-select = ["I"]

[tool.ruff.lint.per-file-ignores]
"__init__.py" = ["F401"]

[tool.pytest.ini_options]
testpaths = [
    "tests/unit",
]
env_override_existing_values = true
env_files = [
    ".env.example"
]
markers = [
    "no_mocked_bugzilla",
    "no_mocked_jira",
]

[tool.mypy]
python_version = "3.13"
# Warn when returning Any from function with non-Any return
warn_return_any = true
plugins = "pydantic.mypy"

[[tool.mypy.overrides]]
module = ["ruamel", "bugzilla", "atlassian", "atlassian.rest_client", "statsd.defaults.env", "dockerflow.*"]
ignore_missing_imports = true

[[tool.mypy.overrides]]
module = [
    "jbi.app"
]
disallow_any_generics = true
disallow_subclassing_any = true
disallow_untyped_calls = true
disallow_untyped_defs = true
disallow_incomplete_defs = true
check_untyped_defs = true
disallow_untyped_decorators = true
no_implicit_optional = true
warn_unused_ignores = true
warn_return_any = true
no_implicit_reexport = true
strict_equality = true
strict_concatenate = true

[tool.coverage]
# https://github.com/nedbat/coveragepy
    [tool.coverage.run]
    omit = [
        '*/.local/*',
        '/usr/*',
        '*/.venv/*',
        '*/.tox/*',
        '*/virtualenvs/*',
    ]

    [tool.coverage.report]

    exclude_lines = [
        "# noqa",
        "raise NotImplementedError",
        "pragma: no cover",
        "def __repr__",
        "if .debug:",
        "raise NotImplementedError",
        "if __name__ == .__main__.:",
        "logger.",
        "from",
        "import"
    ]<|MERGE_RESOLUTION|>--- conflicted
+++ resolved
@@ -6,15 +6,9 @@
 license = "MPL"
 
 [tool.poetry.dependencies]
-<<<<<<< HEAD
 python = ">=3.12, <3.15"
-fastapi = "^0.118.0"
-pydantic = {version = "^2.11.10", extras = ["email"]}
-=======
-python = ">=3.12, <3.14"
 fastapi = "^0.119.0"
-pydantic = {version = "^2.12.0", extras = ["email"]}
->>>>>>> 2b9e523f
+pydantic = {version = "^2.12.2", extras = ["email"]}
 uvicorn = {extras = ["standard"], version = "^0.37.0"}
 atlassian-python-api = "^4.0.7"
 dockerflow = {extras = ["fastapi"], version = "2024.4.2"}
