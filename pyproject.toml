[tool.poetry]
name = "jira-bugzilla-integration"
version = "0"
description = "jira-bugzilla-integration"
authors = ["@mozilla/jbi-core"]
license = "MPL"

[tool.poetry.dependencies]
python = ">=3.12, <3.13"
fastapi = "^0.110.0"
pydantic = {version = "^2.6.3", extras = ["email"]}
uvicorn = {extras = ["standard"], version = "^0.27.1"}
<<<<<<< HEAD
atlassian-python-api = "^3.41.10"
dockerflow = {extras = ["fastapi"], version = "2024.2.0"}
=======
atlassian-python-api = "^3.41.11"
dockerflow = "2024.3.0"
>>>>>>> 9bb16442
Jinja2 = "^3.1.3"
sentry-sdk = {extras = ["fastapi"], version = "^1.40.6"}
pydantic-yaml = "^1.2.1"
backoff = "^2.2.1"
statsd = "^4.0.1"
requests = "^2.31.0"
pydantic-settings = "^2.2.1"
pypandoc = "^1.13"

[tool.poetry.group.dev.dependencies]
pre-commit = "^3.6.2"
coverage = {extras = ["toml"], version = "^7.4"}
mypy = "^1.8"
detect-secrets = "^1.4.0"
bandit = "^1.7.7"
pytest = "^8.1.0"
yamllint = "^1.35.1"
pytest-dotenv = "^0.5.2"
types-requests = "^2.31.0"
responses = "^0.25.0"
httpx = "^0.27.0"
factory-boy = "^3.3.0"
pytest-factoryboy = "^2.7.0"
ruff = "^0.3.0"
pytest-mock = "^3.12.0"

[build-system]
requires = ["poetry-core>=1.0.0"]
build-backend = "poetry.core.masonry.api"

[tool.ruff]
target-version = "py312"
lint.extend-select = ["I"]

[tool.ruff.lint.per-file-ignores]
"__init__.py" = ["F401"]

[tool.pytest.ini_options]
testpaths = [
    "tests/unit",
]
env_override_existing_values = true
env_files = [
    ".env.example"
]
markers = [
    "no_mocked_bugzilla",
    "no_mocked_jira",
]

[tool.mypy]
python_version = "3.12"
# Warn when returning Any from function with non-Any return
warn_return_any = true
plugins = "pydantic.mypy"

[[tool.mypy.overrides]]
module = ["ruamel", "bugzilla", "atlassian", "atlassian.rest_client", "statsd.defaults.env", "dockerflow.*"]
ignore_missing_imports = true

[[tool.mypy.overrides]]
module = [
    "jbi.app"
]
disallow_any_generics = true
disallow_subclassing_any = true
disallow_untyped_calls = true
disallow_untyped_defs = true
disallow_incomplete_defs = true
check_untyped_defs = true
disallow_untyped_decorators = true
no_implicit_optional = true
warn_unused_ignores = true
warn_return_any = true
no_implicit_reexport = true
strict_equality = true
strict_concatenate = true

[tool.coverage]
# https://github.com/nedbat/coveragepy
    [tool.coverage.run]
    omit = [
        '*/.local/*',
        '/usr/*',
        '*/.venv/*',
        '*/.tox/*',
        '*/virtualenvs/*',
    ]

    [tool.coverage.report]

    exclude_lines = [
        "# noqa",
        "raise NotImplementedError",
        "pragma: no cover",
        "def __repr__",
        "if .debug:",
        "raise NotImplementedError",
        "if __name__ == .__main__.:",
        "logger.",
        "from",
        "import"
    ]<|MERGE_RESOLUTION|>--- conflicted
+++ resolved
@@ -10,13 +10,8 @@
 fastapi = "^0.110.0"
 pydantic = {version = "^2.6.3", extras = ["email"]}
 uvicorn = {extras = ["standard"], version = "^0.27.1"}
-<<<<<<< HEAD
-atlassian-python-api = "^3.41.10"
-dockerflow = {extras = ["fastapi"], version = "2024.2.0"}
-=======
 atlassian-python-api = "^3.41.11"
-dockerflow = "2024.3.0"
->>>>>>> 9bb16442
+dockerflow = {extras = ["fastapi"], version = "2024.3.0"}
 Jinja2 = "^3.1.3"
 sentry-sdk = {extras = ["fastapi"], version = "^1.40.6"}
 pydantic-yaml = "^1.2.1"
