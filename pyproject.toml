--- conflicted
+++ resolved
@@ -7,15 +7,9 @@
 
 [tool.poetry.dependencies]
 python = ">=3.10 <3.12"
-<<<<<<< HEAD
-fastapi = "^0.100.0"
+fastapi = "^0.100.1"
 pydantic = {version = "^2.1.1", extras = ["dotenv", "email"]}
-uvicorn = {extras = ["standard"], version = "^0.23.1"}
-=======
-fastapi = "^0.100.1"
-pydantic = {version = "^1.10.12", extras = ["dotenv", "email"]}
 uvicorn = {extras = ["standard"], version = "^0.23.2"}
->>>>>>> 0513a160
 atlassian-python-api = "^3.39.0"
 dockerflow = "2022.8.0"
 Jinja2 = "^3.1.2"
