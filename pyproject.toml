--- conflicted
+++ resolved
@@ -13,13 +13,8 @@
 atlassian-python-api = "^3.41.4"
 dockerflow = "2022.8.0"
 Jinja2 = "^3.1.2"
-<<<<<<< HEAD
-pydantic-yaml = {extras = ["pyyaml","ruamel"], version = "^1.2.0"}
 sentry-sdk = {extras = ["fastapi"], version = "^1.38.0"}
-=======
 pydantic-yaml = "^1.2.0"
-sentry-sdk = {extras = ["fastapi"], version = "^1.35.0"}
->>>>>>> e960885d
 backoff = "^2.2.1"
 statsd = "^4.0.1"
 requests = "^2.31.0"
