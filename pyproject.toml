[tool.poetry]
name = "jira-bugzilla-integration"
version = "0"
description = "jira-bugzilla-integration"
authors = ["@mozilla/jbi-core"]
license = "MPL"

[tool.poetry.dependencies]
python = ">=3.10 <3.12"
<<<<<<< HEAD
fastapi = "^0.100.1"
pydantic = {version = "^2.1.1", extras = ["email"]}
=======
fastapi = "^0.101.0"
pydantic = {version = "^1.10.12", extras = ["dotenv", "email"]}
>>>>>>> 1c3b58a3
uvicorn = {extras = ["standard"], version = "^0.23.2"}
atlassian-python-api = "^3.40.1"
dockerflow = "2022.8.0"
Jinja2 = "^3.1.2"
pydantic-yaml = {extras = ["pyyaml","ruamel"], version = "^1.1.1"}
sentry-sdk = {extras = ["fastapi"], version = "^1.29.2"}
backoff = "^2.2.1"
statsd = "^4.0.1"
requests = "^2.31.0"
pydantic-settings = "^2.0.2"

[tool.poetry.group.dev.dependencies]
pre-commit = "^3.3.3"
black = "^23.7.0"
isort = "^5.12.0"
coverage = {extras = ["toml"], version = "^7.3"}
mypy = "^1.5"
detect-secrets = "^1.4.0"
bandit = "^1.7.5"
pylint = "^2.17.5"
pylint-pytest = "^1.1.2"
pytest = "^7.4.0"
yamllint = "^1.32.0"
pytest-dotenv = "^0.5.2"
types-requests = "^2.31.0"
responses = "^0.23.3"
httpx = "^0.24.1"
factory-boy = "^3.3.0"
pytest-factoryboy = "^2.5.1"

[build-system]
requires = ["poetry-core>=1.0.0"]
build-backend = "poetry.core.masonry.api"

[tool.pytest.ini_options]
testpaths = [
    "tests/unit",
]
env_override_existing_values = true
env_files = [
    ".env.example"
]
markers = [
    "no_mocked_bugzilla",
    "no_mocked_jira",
]

[tool.pylint]
    [tool.pylint.'MESSAGES CONTROL']
    disable = [
        "C0301", #line-too-long
        "R0903", #too-few-public-methods
        "W0613", #unused-argument
    ]
    [tool.pylint.REPORTS]
    output-format = 'colorized'
    [tool.pylint.MASTER]
    load-plugins='pylint_pytest'
    ignore='third_party'
    ignore-patterns = "tests/*"
    extension-pkg-whitelist = "pydantic"
    [tool.pylint.SIMILARITIES]
    ignore-signatures = "yes"

[tool.isort]
profile = "black"

[tool.mypy]
python_version = "3.10"
# Warn when returning Any from function with non-Any return
warn_return_any = true
plugins = "pydantic.mypy"

[[tool.mypy.overrides]]
module = ["ruamel", "bugzilla", "atlassian", "statsd.defaults.env"]
ignore_missing_imports = true

[[tool.mypy.overrides]]
module = [
    "jbi.app"
]
disallow_any_generics = true
disallow_subclassing_any = true
disallow_untyped_calls = true
disallow_untyped_defs = true
disallow_incomplete_defs = true
check_untyped_defs = true
disallow_untyped_decorators = true
no_implicit_optional = true
warn_unused_ignores = true
warn_return_any = true
no_implicit_reexport = true
strict_equality = true
strict_concatenate = true

[tool.coverage]
# https://github.com/nedbat/coveragepy
    [tool.coverage.run]
    omit = [
        '*/.local/*',
        '/usr/*',
        '*/.venv/*',
        '*/.tox/*',
        '*/virtualenvs/*',
    ]

    [tool.coverage.report]

    exclude_lines = [
        "# noqa",
        "raise NotImplementedError",
        "pragma: no cover",
        "def __repr__",
        "if .debug:",
        "raise NotImplementedError",
        "if __name__ == .__main__.:",
        "logger.",
        "from",
        "import"
    ]<|MERGE_RESOLUTION|>--- conflicted
+++ resolved
@@ -7,13 +7,8 @@
 
 [tool.poetry.dependencies]
 python = ">=3.10 <3.12"
-<<<<<<< HEAD
-fastapi = "^0.100.1"
+fastapi = "^0.101.0"
 pydantic = {version = "^2.1.1", extras = ["email"]}
-=======
-fastapi = "^0.101.0"
-pydantic = {version = "^1.10.12", extras = ["dotenv", "email"]}
->>>>>>> 1c3b58a3
 uvicorn = {extras = ["standard"], version = "^0.23.2"}
 atlassian-python-api = "^3.40.1"
 dockerflow = "2022.8.0"
