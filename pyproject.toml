[project]
authors = [
    {name = "Contactless", email = "postmaster@localhost"},
]
license = {text = "MPL"}
requires-python = "<3.15,>=3.12"
dependencies = [
    "fastapi<1.0.0,>=0.119.0",
    "pydantic[email]<3.0.0,>=2.12.3",
    "uvicorn[standard]<1.0.0,>=0.38.0",
    "atlassian-python-api<5.0.0,>=4.0.7",
    "dockerflow[fastapi]==2024.4.2",
    "Jinja2<4.0.0,>=3.1.6",
    "sentry-sdk[fastapi]<3.0.0,>=2.42.0",
    "pydantic-yaml<2.0.0,>=1.6.0",
    "backoff<3.0.0,>=2.2.1",
    "statsd<5.0.0,>=4.0.1",
    "requests<3.0.0,>=2.32.5",
    "pydantic-settings<3.0.0,>=2.11.0",
    "pypandoc<2.0,>=1.15",
    "pytest-cov>=7.0.0",
    "pytest-xdist>=3.8.0",
]
name = "jbi"
version = "0"
description = "jira-bugzilla-integration"
<<<<<<< HEAD

[project.scripts]
=======
authors = ["@mozilla/jbi-core"]
license = "MPL"

[tool.poetry.dependencies]
python = ">=3.12, <3.15"
fastapi = "^0.120.2"
pydantic = {version = "^2.12.3", extras = ["email"]}
uvicorn = {extras = ["standard"], version = "^0.38.0"}
atlassian-python-api = "^4.0.7"
dockerflow = {extras = ["fastapi"], version = "2024.4.2"}
Jinja2 = "^3.1.6"
sentry-sdk = {version = "2.43.0", extras = ["fastapi"]}
pydantic-yaml = "^1.6.0"
backoff = "^2.2.1"
statsd = "^4.0.1"
requests = "^2.32.5"
pydantic-settings = "^2.11.0"
pypandoc = "^1.15"

[tool.poetry.group.dev.dependencies]
click = "^8.3.0"
pre-commit = "^4.3.0"
coverage = {extras = ["toml"], version = "^7.11"}
mypy = "^1.18"
detect-secrets = "^1.5.0"
bandit = "^1.8.6"
pytest = "^8.4.2"
yamllint = "^1.37.1"
pytest-dotenv = "^0.5.2"
types-requests = "^2.32.4"
responses = "^0.25.8"
httpx = "^0.28.1"
factory-boy = "^3.3.3"
pytest-factoryboy = "^2.8.1"
ruff = "^0.14.2"
pytest-mock = "^3.15.1"
pytest-asyncio = "^1.2.0"

[tool.poetry.scripts]
>>>>>>> 254824ad
jbi = "jbi.__main__:cli"

[dependency-groups]
dev = [
    "click<9.0.0,>=8.3.0",
    "pre-commit<5.0.0,>=4.3.0",
    "coverage[toml]<8.0,>=7.11",
    "mypy<2.0,>=1.18",
    "detect-secrets<2.0.0,>=1.5.0",
    "bandit<2.0.0,>=1.8.6",
    "pytest<9.0.0,>=8.4.2",
    "yamllint<2.0.0,>=1.37.1",
    "pytest-dotenv<1.0.0,>=0.5.2",
    "types-requests<3.0.0,>=2.32.4",
    "responses<1.0.0,>=0.25.8",
    "httpx<1.0.0,>=0.28.1",
    "factory-boy<4.0.0,>=3.3.3",
    "pytest-factoryboy<3.0.0,>=2.8.1",
    "ruff<1.0.0,>=0.14.1",
    "pytest-mock<4.0.0,>=3.15.1",
    "pytest-asyncio<2.0.0,>=1.2.0",
]

[build-system]
requires = ["pdm-backend"]
build-backend = "pdm.backend"

[tool.ruff]
target-version = "py312"
lint.extend-select = ["I"]

[tool.ruff.lint.per-file-ignores]
"__init__.py" = ["F401"]

[tool.pytest.ini_options]
testpaths = [
    "tests/unit",
]
env_override_existing_values = true
env_files = [
    ".env.example"
]
markers = [
    "no_mocked_bugzilla",
    "no_mocked_jira",
]

[tool.mypy]
python_version = "3.13"
# Warn when returning Any from function with non-Any return
warn_return_any = true
plugins = "pydantic.mypy"

[[tool.mypy.overrides]]
module = ["ruamel", "bugzilla", "atlassian", "atlassian.rest_client", "statsd.defaults.env", "dockerflow.*"]
ignore_missing_imports = true

[[tool.mypy.overrides]]
module = [
    "jbi.app"
]
disallow_any_generics = true
disallow_subclassing_any = true
disallow_untyped_calls = true
disallow_untyped_defs = true
disallow_incomplete_defs = true
check_untyped_defs = true
disallow_untyped_decorators = true
no_implicit_optional = true
warn_unused_ignores = true
warn_return_any = true
no_implicit_reexport = true
strict_equality = true
strict_concatenate = true

[tool.coverage]
# https://github.com/nedbat/coveragepy
    [tool.coverage.run]
    omit = [
        '*/.local/*',
        '/usr/*',
        '*/.venv/*',
        '*/.tox/*',
        '*/virtualenvs/*',
    ]

    [tool.coverage.report]

    exclude_lines = [
        "# noqa",
        "raise NotImplementedError",
        "pragma: no cover",
        "def __repr__",
        "if .debug:",
        "raise NotImplementedError",
        "if __name__ == .__main__.:",
        "logger.",
        "from",
        "import"
    ]<|MERGE_RESOLUTION|>--- conflicted
+++ resolved
@@ -5,13 +5,13 @@
 license = {text = "MPL"}
 requires-python = "<3.15,>=3.12"
 dependencies = [
-    "fastapi<1.0.0,>=0.119.0",
+    "fastapi<1.0.0,>=0.120.2",
     "pydantic[email]<3.0.0,>=2.12.3",
     "uvicorn[standard]<1.0.0,>=0.38.0",
     "atlassian-python-api<5.0.0,>=4.0.7",
     "dockerflow[fastapi]==2024.4.2",
     "Jinja2<4.0.0,>=3.1.6",
-    "sentry-sdk[fastapi]<3.0.0,>=2.42.0",
+    "sentry-sdk[fastapi]<3.0.0,>=2.43.0",
     "pydantic-yaml<2.0.0,>=1.6.0",
     "backoff<3.0.0,>=2.2.1",
     "statsd<5.0.0,>=4.0.1",
@@ -24,50 +24,8 @@
 name = "jbi"
 version = "0"
 description = "jira-bugzilla-integration"
-<<<<<<< HEAD
 
 [project.scripts]
-=======
-authors = ["@mozilla/jbi-core"]
-license = "MPL"
-
-[tool.poetry.dependencies]
-python = ">=3.12, <3.15"
-fastapi = "^0.120.2"
-pydantic = {version = "^2.12.3", extras = ["email"]}
-uvicorn = {extras = ["standard"], version = "^0.38.0"}
-atlassian-python-api = "^4.0.7"
-dockerflow = {extras = ["fastapi"], version = "2024.4.2"}
-Jinja2 = "^3.1.6"
-sentry-sdk = {version = "2.43.0", extras = ["fastapi"]}
-pydantic-yaml = "^1.6.0"
-backoff = "^2.2.1"
-statsd = "^4.0.1"
-requests = "^2.32.5"
-pydantic-settings = "^2.11.0"
-pypandoc = "^1.15"
-
-[tool.poetry.group.dev.dependencies]
-click = "^8.3.0"
-pre-commit = "^4.3.0"
-coverage = {extras = ["toml"], version = "^7.11"}
-mypy = "^1.18"
-detect-secrets = "^1.5.0"
-bandit = "^1.8.6"
-pytest = "^8.4.2"
-yamllint = "^1.37.1"
-pytest-dotenv = "^0.5.2"
-types-requests = "^2.32.4"
-responses = "^0.25.8"
-httpx = "^0.28.1"
-factory-boy = "^3.3.3"
-pytest-factoryboy = "^2.8.1"
-ruff = "^0.14.2"
-pytest-mock = "^3.15.1"
-pytest-asyncio = "^1.2.0"
-
-[tool.poetry.scripts]
->>>>>>> 254824ad
 jbi = "jbi.__main__:cli"
 
 [dependency-groups]
@@ -86,7 +44,7 @@
     "httpx<1.0.0,>=0.28.1",
     "factory-boy<4.0.0,>=3.3.3",
     "pytest-factoryboy<3.0.0,>=2.8.1",
-    "ruff<1.0.0,>=0.14.1",
+    "ruff<1.0.0,>=0.14.2",
     "pytest-mock<4.0.0,>=3.15.1",
     "pytest-asyncio<2.0.0,>=1.2.0",
 ]
