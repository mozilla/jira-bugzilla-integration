--- conflicted
+++ resolved
@@ -115,22 +115,7 @@
         "is_verified": false,
         "line_number": 13
       }
-<<<<<<< HEAD
-    ],
-    "README.md": [
-      {
-        "type": "Hex High Entropy String",
-        "filename": "README.md",
-        "hashed_secret": "04e78d6e804f2b59e6cb282cb9ed2c7bfd8a9737",
-        "is_verified": false,
-        "line_number": 251
-      }
-    ]
-  },
-  "generated_at": "2023-04-13T22:32:21Z"
-=======
     ]
   },
   "generated_at": "2023-04-25T15:55:52Z"
->>>>>>> 089daeb0
 }