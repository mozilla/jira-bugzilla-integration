--- conflicted
+++ resolved
@@ -10,14 +10,10 @@
 from functools import lru_cache
 from typing import TYPE_CHECKING, Any
 
-<<<<<<< HEAD
 import requests
-from atlassian import Jira, errors
-=======
 from atlassian import Jira
 from atlassian import errors as atlassian_errors
 from requests import exceptions as requests_exceptions
->>>>>>> a38e9351
 
 from jbi import Operation, environment
 from jbi.models import ActionContext, BugzillaBug
@@ -48,7 +44,6 @@
     in our instrumentation decorator.
     """
 
-<<<<<<< HEAD
     def raise_for_status(self, *args, **kwargs):
         """Catch and log HTTP errors responses of the Jira client.
 
@@ -70,17 +65,14 @@
             )
             raise
 
-=======
     get_server_info = instrumented_method(Jira.get_server_info)
     get_permissions = instrumented_method(Jira.get_permissions)
     get_project_components = instrumented_method(Jira.get_project_components)
     projects = instrumented_method(Jira.projects)
->>>>>>> a38e9351
     update_issue_field = instrumented_method(Jira.update_issue_field)
     set_issue_status = instrumented_method(Jira.set_issue_status)
     issue_add_comment = instrumented_method(Jira.issue_add_comment)
     create_issue = instrumented_method(Jira.create_issue)
-    get_project_components = instrumented_method(Jira.get_project_components)
 
 
 @lru_cache(maxsize=1)
