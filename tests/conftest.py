"""
Module for setting up pytest fixtures
"""
import time
from unittest import mock

import pytest
import responses
from fastapi.testclient import TestClient
from pytest_factoryboy import register

from jbi import Operation
from jbi.app import app
from jbi.configuration import get_actions
from jbi.environment import Settings
from jbi.models import ActionContext, BugzillaWebhookRequest
from jbi.services import bugzilla, jira
from tests.fixtures.factories import *


class FilteredLogCaptureFixture(pytest.LogCaptureFixture):
    """A custom implementation to simplify capture
    of logs for a particular logger."""

    def __init__(self, *args, **kwargs):
        super().__init__(*args, **kwargs)
        self.logger_name = ""  # root (all)

    @property
    def records(self):
        """Return filtered list of messages"""
        return [
            r
            for r in super().records
            if not self.logger_name or r.name == self.logger_name
        ]

    def for_logger(self, logger_name):
        """Specify logger to filter captured messages"""
        self.logger_name = logger_name
        return self


@pytest.fixture()
def capturelogs(request):
    """A custom log capture that can filter on logger name."""
    result = FilteredLogCaptureFixture(request.node)
    yield result
    result._finalize()


@pytest.fixture(autouse=True)
def mocked_statsd():
    with mock.patch("jbi.services.common.statsd") as _mocked_statsd:
        yield _mocked_statsd


register(ActionContextFactory)
register(ActionFactory)
register(ActionsFactory)
register(ActionParamsFactory)
register(BugFactory)
register(BugzillaWebhookFactory)
register(CommentFactory)
register(JiraContextFactory)
register(WebhookFactory)
register(WebhookEventChangeFactory)
register(WebhookEventFactory)
register(WebhookUserFactory)


@pytest.fixture
def anon_client():
    """A test client with no authorization."""
    return TestClient(app)


@pytest.fixture
def settings():
    """A test Settings object"""
    return Settings()


@pytest.fixture(autouse=True)
def actions():
    get_actions.cache_clear()
    return get_actions()


@pytest.fixture(autouse=True)
def mocked_bugzilla(request):
    if "no_mocked_bugzilla" in request.keywords:
        yield None
        bugzilla.get_service.cache_clear()
    else:
        with mock.patch("jbi.services.bugzilla.BugzillaClient") as mocked_bz:
            yield mocked_bz()
            bugzilla.get_service.cache_clear()


@pytest.fixture(autouse=True)
def mocked_jira(request):
    if "no_mocked_jira" in request.keywords:
        yield None
        jira.get_service.cache_clear()
    else:
        with mock.patch("jbi.services.jira.JiraClient") as mocked_jira:
            yield mocked_jira()
            jira.get_service.cache_clear()


@pytest.fixture
def mocked_responses():
    with responses.RequestsMock() as rsps:
        yield rsps


register(ActionContextFactory, "context_create_example", operation=Operation.CREATE)


@pytest.fixture
def context_comment_example(action_context_factory) -> ActionContext:
    return action_context_factory(
        operation=Operation.COMMENT,
<<<<<<< HEAD
        bug=bug,
        event=event,
        jira=jira_context_factory(issue=bug.extract_from_see_also(project_key="JBI")),
=======
        bug__see_also=["https://mozilla.atlassian.net/browse/JBI-234"],
        bug__with_comment=True,
        bug__comment__number=2,
        bug__comment__body="hello",
        event__target="comment",
        event__user__login="mathieu@mozilla.org",
        jira__issue="JBI-234",
>>>>>>> 8e5cfedf
    )


register(WebhookFactory, "webhook_create_example")


@pytest.fixture(autouse=True)
def sleepless(monkeypatch):
    # https://stackoverflow.com/a/54829577
    monkeypatch.setattr(time, "sleep", lambda s: None)


@pytest.fixture
def exclude_middleware():
    # Hack to work around issue with Starlette issue on Jinja templates
    # https://github.com/encode/starlette/issues/472#issuecomment-704188037
    user_middleware = app.user_middleware.copy()
    app.user_middleware = []
    app.middleware_stack = app.build_middleware_stack()
    yield
    app.user_middleware = user_middleware
    app.middleware_stack = app.build_middleware_stack()<|MERGE_RESOLUTION|>--- conflicted
+++ resolved
@@ -122,11 +122,6 @@
 def context_comment_example(action_context_factory) -> ActionContext:
     return action_context_factory(
         operation=Operation.COMMENT,
-<<<<<<< HEAD
-        bug=bug,
-        event=event,
-        jira=jira_context_factory(issue=bug.extract_from_see_also(project_key="JBI")),
-=======
         bug__see_also=["https://mozilla.atlassian.net/browse/JBI-234"],
         bug__with_comment=True,
         bug__comment__number=2,
@@ -134,7 +129,6 @@
         event__target="comment",
         event__user__login="mathieu@mozilla.org",
         jira__issue="JBI-234",
->>>>>>> 8e5cfedf
     )
 
 
