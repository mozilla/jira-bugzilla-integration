import json
import os
from datetime import datetime

from fastapi.testclient import TestClient

from jbi.app import app
<<<<<<< HEAD
from jbi.models import BugzillaWebhook, BugzillaWebhookRequest

EXAMPLE_WEBHOOK = BugzillaWebhook(
    id=0,
    creator="",
    name="",
    url="http://server/bugzilla_webhook",
    event="create,change,comment",
    product="Any",
    component="Any",
    enabled=True,
    errors=0,
)
=======
from jbi.environment import get_settings
from jbi.models import BugzillaWebhookRequest
>>>>>>> ebad2a8c


def test_read_root(anon_client):
    """The root URL provides information"""
    resp = anon_client.get("/")
    infos = resp.json()

    assert get_settings().jira_base_url in infos["configuration"]["jira_base_url"]


def test_whiteboard_tags(anon_client):
    resp = anon_client.get("/whiteboard_tags")
    actions = resp.json()

    assert actions["devtest"]["description"] == "DevTest whiteboard tag"


def test_jira_projects(anon_client, mocked_jira):
    mocked_jira.projects.return_value = [{"key": "Firefox"}, {"key": "Fenix"}]

    resp = anon_client.get("/jira_projects/")
    infos = resp.json()

    assert infos == ["Firefox", "Fenix"]


def test_whiteboard_tags_filtered(anon_client):
    resp = anon_client.get("/whiteboard_tags/?whiteboard_tag=devtest")
    infos = resp.json()
    assert sorted(infos.keys()) == ["devtest"]

    resp = anon_client.get("/whiteboard_tags/?whiteboard_tag=foo")
    infos = resp.json()
    assert sorted(infos.keys()) == ["devtest"]


def test_powered_by_jbi(exclude_middleware, anon_client):
    resp = anon_client.get("/powered_by_jbi/")
    html = resp.text
    assert "<title>Powered by JBI</title>" in html
    assert 'href="/static/styles.css"' in html
    assert "DevTest" in html


def test_powered_by_jbi_filtered(exclude_middleware, anon_client):
    resp = anon_client.get("/powered_by_jbi/?enabled=false")
    html = resp.text
    assert "DevTest" not in html


def test_statics_are_served(anon_client):
    resp = anon_client.get("/static/styles.css")
    assert resp.status_code == 200


def test_webhook_is_200_if_action_succeeds(
    webhook_create_example: BugzillaWebhookRequest,
    mocked_jira,
    mocked_bugzilla,
):
    mocked_bugzilla.get_bug.return_value = webhook_create_example.bug
    mocked_bugzilla.update_bug.return_value = {
        "bugs": [
            {
                "changes": {
                    "see_also": {
                        "added": f"{get_settings().jira_base_url}browse/JBI-1922",
                        "removed": "",
                    }
                },
                "last_change_time": datetime.now(),
            }
        ]
    }
    mocked_jira.create_issue.return_value = {
        "key": "JBI-1922",
    }
    mocked_jira.create_or_update_issue_remote_links.return_value = {
        "id": 18936,
        "self": f"{get_settings().jira_base_url}rest/api/2/issue/JBI-1922/remotelink/18936",
    }

    with TestClient(app) as anon_client:
        response = anon_client.post(
            "/bugzilla_webhook", data=webhook_create_example.json()
        )
        assert response
        assert response.status_code == 200


def test_webhook_is_200_if_action_raises_IgnoreInvalidRequestError(
    webhook_create_example: BugzillaWebhookRequest,
    mocked_bugzilla,
):
    assert webhook_create_example.bug
    webhook_create_example.bug.whiteboard = "unmatched"
    mocked_bugzilla.get_bug.return_value = webhook_create_example.bug

    with TestClient(app) as anon_client:
        response = anon_client.post(
            "/bugzilla_webhook", data=webhook_create_example.json()
        )
        assert response
        assert response.status_code == 200
        assert (
            response.json()["error"]
            == "no action matching bug whiteboard tags: unmatched"
        )


def test_webhook_is_422_if_bug_information_missing(webhook_create_example):
    webhook_create_example.bug = None

    with TestClient(app) as anon_client:
        response = anon_client.post(
            "/bugzilla_webhook", data=webhook_create_example.json()
        )
        assert response.status_code == 422
        assert response.json()["detail"][0]["msg"] == "none is not an allowed value"


def test_read_version(anon_client):
    """__version__ returns the contents of version.json."""
    here = os.path.dirname(__file__)
    root_dir = os.path.dirname(os.path.dirname(here))
    version_path = os.path.join(root_dir, "version.json")
    with open(version_path, "r", encoding="utf8") as vp_file:
        version_contents = vp_file.read()
    expected = json.loads(version_contents)
    resp = anon_client.get("/__version__")
    assert resp.status_code == 200
    assert resp.json() == expected


def test_read_heartbeat_all_services_fail(anon_client, mocked_jira, mocked_bugzilla):
    """/__heartbeat__ returns 503 when all the services are unavailable."""
    mocked_bugzilla.logged_in = False
    mocked_jira.get_server_info.return_value = None

    resp = anon_client.get("/__heartbeat__")

    assert resp.status_code == 503
    assert resp.json() == {
        "jira": {
            "up": False,
            "all_projects_are_visible": False,
            "all_projects_have_permissions": False,
            "all_projects_components_exist": False,
        },
        "bugzilla": {
            "up": False,
            "all_webhooks_enabled": False,
        },
    }


def test_read_heartbeat_jira_services_fails(anon_client, mocked_jira, mocked_bugzilla):
    """/__heartbeat__ returns 503 when one service is unavailable."""
    mocked_jira.get_server_info.return_value = None

    resp = anon_client.get("/__heartbeat__")

    assert resp.status_code == 503
    assert resp.json()["jira"] == {
        "up": False,
        "all_projects_are_visible": False,
        "all_projects_have_permissions": False,
        "all_projects_components_exist": False,
    }


def test_read_heartbeat_bugzilla_webhooks_fails(
    anon_client, mocked_jira, mocked_bugzilla
):
    mocked_bugzilla.logged_in = True
    mocked_bugzilla.list_webhooks.return_value = [
        EXAMPLE_WEBHOOK.copy(update={"enabled": False})
    ]

    resp = anon_client.get("/__heartbeat__")

    assert resp.status_code == 503
    assert resp.json()["bugzilla"] == {
        "up": True,
        "all_webhooks_enabled": False,
    }


def test_read_heartbeat_bugzilla_services_fails(
    anon_client, mocked_jira, mocked_bugzilla
):
    """/__heartbeat__ returns 503 when one service is unavailable."""
    mocked_bugzilla.logged_in = False
    mocked_jira.get_server_info.return_value = {}
    mocked_jira.projects.return_value = [{"key": "DevTest"}]

    resp = anon_client.get("/__heartbeat__")

    assert resp.status_code == 503
    assert resp.json()["bugzilla"] == {
        "up": False,
        "all_webhooks_enabled": False,
    }


def test_read_heartbeat_success(anon_client, mocked_jira, mocked_bugzilla):
    """/__heartbeat__ returns 200 when checks succeed."""
    mocked_bugzilla.logged_in = True
    mocked_bugzilla.list_webhooks.return_value = [EXAMPLE_WEBHOOK]
    mocked_jira.get_server_info.return_value = {}
    mocked_jira.projects.return_value = [{"key": "DevTest"}]
    mocked_jira.get_project_components.return_value = [{"name": "Main"}]
    mocked_jira.get_permissions.return_value = {
        "permissions": {
            "ADD_COMMENTS": {"havePermission": True},
            "CREATE_ISSUES": {"havePermission": True},
            "EDIT_ISSUES": {"havePermission": True},
            "DELETE_ISSUES": {"havePermission": True},
        },
    }

    resp = anon_client.get("/__heartbeat__")

    assert resp.status_code == 200
    assert resp.json() == {
        "jira": {
            "up": True,
            "all_projects_are_visible": True,
            "all_projects_have_permissions": True,
            "all_projects_components_exist": True,
        },
        "bugzilla": {
            "up": True,
            "all_webhooks_enabled": True,
        },
    }


def test_jira_heartbeat_visible_projects(anon_client, mocked_jira, mocked_bugzilla):
    """/__heartbeat__ fails if configured projects don't match."""
    mocked_jira.get_server_info.return_value = {}

    resp = anon_client.get("/__heartbeat__")

    assert resp.status_code == 503
    assert resp.json()["jira"] == {
        "up": True,
        "all_projects_are_visible": False,
        "all_projects_have_permissions": False,
        "all_projects_components_exist": False,
    }


def test_jira_heartbeat_missing_permissions(anon_client, mocked_jira, mocked_bugzilla):
    """/__heartbeat__ fails if configured projects don't match."""
    mocked_jira.get_server_info.return_value = {}
    mocked_jira.get_project_components.return_value = [{"name": "Main"}]
    mocked_jira.get_project_permission_scheme.return_value = {
        "permissions": {
            "ADD_COMMENTS": {"havePermission": True},
            "CREATE_ISSUES": {"havePermission": True},
            "EDIT_ISSUES": {"havePermission": False},
            "DELETE_ISSUES": {"havePermission": True},
        },
    }

    resp = anon_client.get("/__heartbeat__")

    assert resp.status_code == 503
    assert resp.json()["jira"] == {
        "up": True,
        "all_projects_are_visible": False,
        "all_projects_have_permissions": False,
        "all_projects_components_exist": True,
    }


def test_jira_heartbeat_unknown_components(anon_client, mocked_jira, mocked_bugzilla):
    mocked_bugzilla.logged_in = True
    mocked_bugzilla.list_webhooks.return_value = [EXAMPLE_WEBHOOK]
    mocked_jira.get_server_info.return_value = {}

    resp = anon_client.get("/__heartbeat__")

    assert resp.status_code == 503
    assert not resp.json()["jira"]["all_projects_components_exist"]


def test_head_heartbeat_success(anon_client, mocked_jira, mocked_bugzilla):
    """/__heartbeat__ support head requests"""
    mocked_bugzilla.logged_in = True
    mocked_bugzilla.list_webhooks.return_value = [EXAMPLE_WEBHOOK]
    mocked_jira.get_server_info.return_value = {}
    mocked_jira.projects.return_value = [{"key": "DevTest"}]
    mocked_jira.get_project_components.return_value = [{"name": "Main"}]
    mocked_jira.get_permissions.return_value = {
        "permissions": {
            "ADD_COMMENTS": {"havePermission": True},
            "CREATE_ISSUES": {"havePermission": True},
            "EDIT_ISSUES": {"havePermission": True},
            "DELETE_ISSUES": {"havePermission": True},
        },
    }

    resp = anon_client.head("/__heartbeat__")

    assert resp.status_code == 200


def test_lbheartbeat(anon_client):
    """/__lbheartbeat__ always returns 200"""

    resp = anon_client.get("/__lbheartbeat__")
    assert resp.status_code == 200

    resp = anon_client.head("/__lbheartbeat__")
    assert resp.status_code == 200<|MERGE_RESOLUTION|>--- conflicted
+++ resolved
@@ -5,7 +5,7 @@
 from fastapi.testclient import TestClient
 
 from jbi.app import app
-<<<<<<< HEAD
+from jbi.environment import get_settings
 from jbi.models import BugzillaWebhook, BugzillaWebhookRequest
 
 EXAMPLE_WEBHOOK = BugzillaWebhook(
@@ -19,10 +19,6 @@
     enabled=True,
     errors=0,
 )
-=======
-from jbi.environment import get_settings
-from jbi.models import BugzillaWebhookRequest
->>>>>>> ebad2a8c
 
 
 def test_read_root(anon_client):
